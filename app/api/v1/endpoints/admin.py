from fastapi import APIRouter, HTTPException, status, Depends, Query
from typing import List, Optional, Dict
from app.schemas.user import UserCreate, UserResponse, UserUpdate, ChangePasswordRequest, UserRole, UserStatus
from app.schemas.earnings import (
    TeacherEarningsReport,
    SubjectEarnings,
    AllSubjectPricesResponse,
    SubjectPriceResponse
)
from app.models.user import User
from app.core.security import get_password_hash
from app.core.pricing import (
    get_subject_price,
    calculate_subject_earnings,
    get_all_subject_prices,
    DEFAULT_INDIVIDUAL_PRICE,
    DEFAULT_GROUP_PRICE
)
from app.api.deps import get_current_admin
from app.db import mongo_db
from datetime import datetime
from bson import ObjectId
from collections import defaultdict

router = APIRouter()


@router.post("/users", response_model=UserResponse, status_code=status.HTTP_201_CREATED)
def create_user(
    user_data: UserCreate,
    current_admin: Dict = Depends(get_current_admin)
):
    """
    Admin creates a new user (teacher or admin)
    Only admin can access this endpoint
    """
<<<<<<< HEAD
    # Check if username already exists
    existing_user = mongo_db.users_collection.find_one({"username": user_data.username})
    if existing_user:
=======
    # Check if username already exists using model method
    if User.username_exists(user_data.username, mongo_db.users_collection):
>>>>>>> 58490e1e
        raise HTTPException(
            status_code=status.HTTP_400_BAD_REQUEST,
            detail="Username already exists",
        )
    
    # If creating admin, email is required
<<<<<<< HEAD
    if user_data.role == "admin" and not user_data.email:
=======
    if user_data.role == UserRole.ADMIN and not user_data.email:
>>>>>>> 58490e1e
        raise HTTPException(
            status_code=status.HTTP_400_BAD_REQUEST,
            detail="Email is required for admin users",
        )
    
<<<<<<< HEAD
    # Check if email already exists (if provided)
    if user_data.email:
        existing_email = mongo_db.users_collection.find_one({"email": user_data.email})
        if existing_email:
            raise HTTPException(
                status_code=status.HTTP_400_BAD_REQUEST,
                detail="Email already exists",
            )
    
    # Create user document
    new_user = {
        "username": user_data.username,
        "password": get_password_hash(user_data.password),
        "role": user_data.role.value,
        "status": "active",
        "email": user_data.email,
        "first_name": user_data.first_name,
        "last_name": user_data.last_name,
        "phone": user_data.phone,
        "birthdate": user_data.birthdate,
        "created_at": datetime.utcnow(),
        "last_login": None,
        "updated_at": None
    }
    
    result = mongo_db.users_collection.insert_one(new_user)
    new_user["_id"] = result.inserted_id
    
    return UserResponse(
        id=str(new_user["_id"]),
        username=new_user["username"],
        role=new_user["role"],
        status=new_user["status"],
        email=new_user.get("email"),
        first_name=new_user.get("first_name"),
        last_name=new_user.get("last_name"),
        phone=new_user.get("phone"),
        birthdate=new_user.get("birthdate"),
        last_login=new_user.get("last_login"),
        created_at=new_user["created_at"],
        updated_at=new_user.get("updated_at"),
=======
    # Check if email already exists (if provided) using model method
    if user_data.email and User.email_exists(user_data.email, mongo_db.users_collection):
        raise HTTPException(
            status_code=status.HTTP_400_BAD_REQUEST,
            detail="Email already exists",
        )
    
    # Create user using User model
    new_user = User(
        username=user_data.username,
        hashed_password=get_password_hash(user_data.password),
        role=user_data.role,
        status=UserStatus.ACTIVE,
        email=user_data.email,
        first_name=user_data.first_name,
        last_name=user_data.last_name,
        phone=user_data.phone,
        birthdate=user_data.birthdate,
    )
    
    # Save to database using model method
    new_user.save(mongo_db.users_collection)
    
    # Return user response
    return UserResponse(
        id=new_user._id,
        username=new_user.username,
        role=new_user.role,
        status=new_user.status,
        email=new_user.email,
        first_name=new_user.first_name,
        last_name=new_user.last_name,
        phone=new_user.phone,
        birthdate=new_user.birthdate,
        last_login=new_user.last_login,
        created_at=new_user.created_at,
        updated_at=new_user.updated_at,
>>>>>>> 58490e1e
    )


@router.get("/users", response_model=List[UserResponse])
def get_all_users(
    current_admin: Dict = Depends(get_current_admin),
    role: Optional[str] = None,
    status: Optional[str] = None,
    skip: int = Query(0, ge=0),
    limit: int = Query(10, ge=1, le=100),
):
    """
    Admin gets all users with optional filters
    """
    query = {}
    if role:
        query["role"] = role
    if status:
        query["status"] = status
    
    users = list(mongo_db.users_collection.find(query).skip(skip).limit(limit))
    
    return [
        UserResponse(
            id=str(user["_id"]),
            username=user["username"],
            role=user["role"],
            status=user["status"],
            email=user.get("email"),
            first_name=user.get("first_name"),
            last_name=user.get("last_name"),
            phone=user.get("phone"),
            last_login=user.get("last_login"),
            created_at=user["created_at"],
            updated_at=user.get("updated_at"),
        )
        for user in users
    ]


@router.get("/users/{user_id}", response_model=UserResponse)
def get_user(
    user_id: str,
    current_admin: Dict = Depends(get_current_admin)
):
    """
<<<<<<< HEAD
    Admin gets a specific user
    """
    from bson import ObjectId
    
    try:
        user = mongo_db.users_collection.find_one({"_id": ObjectId(user_id)})
    except Exception:
        raise HTTPException(
            status_code=status.HTTP_404_NOT_FOUND,
            detail="Invalid user ID",
        )
=======
    Admin gets a specific user by ID
    """
    # Find user by ID using model method
    user = User.find_by_id(user_id, mongo_db.users_collection)
>>>>>>> 58490e1e
    
    if not user:
        raise HTTPException(
            status_code=status.HTTP_404_NOT_FOUND,
            detail="User not found",
        )
    
    return UserResponse(
<<<<<<< HEAD
        id=str(user["_id"]),
        username=user["username"],
        role=user["role"],
        status=user["status"],
        email=user.get("email"),
        first_name=user.get("first_name"),
        last_name=user.get("last_name"),
        phone=user.get("phone"),
        last_login=user.get("last_login"),
        created_at=user["created_at"],
        updated_at=user.get("updated_at"),
    )


@router.put("/users/{user_id}", response_model=UserResponse)
def update_user(
    user_id: str,
    user_update: UserUpdate,
    current_admin: Dict = Depends(get_current_admin)
):
    """
    Admin updates a user
    """
    from bson import ObjectId
    
    try:
        user = mongo_db.users_collection.find_one({"_id": ObjectId(user_id)})
    except Exception:
        raise HTTPException(
            status_code=status.HTTP_404_NOT_FOUND,
            detail="Invalid user ID",
        )
    
    if not user:
        raise HTTPException(
            status_code=status.HTTP_404_NOT_FOUND,
            detail="User not found",
        )
    
    # Update fields
    update_data = user_update.model_dump(exclude_unset=True)
    
    # Check username uniqueness if updating
    if "username" in update_data and update_data["username"] != user["username"]:
        existing = mongo_db.users_collection.find_one({"username": update_data["username"]})
        if existing:
            raise HTTPException(
                status_code=status.HTTP_400_BAD_REQUEST,
                detail="Username already exists",
            )
    
    # Check email uniqueness if updating
    if "email" in update_data and update_data.get("email") != user.get("email"):
        existing = mongo_db.users_collection.find_one({"email": update_data["email"]})
        if existing:
            raise HTTPException(
                status_code=status.HTTP_400_BAD_REQUEST,
                detail="Email already exists",
            )
    
    # Add updated_at timestamp
    update_data["updated_at"] = datetime.utcnow()
    
    # Update in database
    mongo_db.users_collection.update_one(
        {"_id": ObjectId(user_id)},
        {"$set": update_data}
    )
    
    # Get updated user
    updated_user = mongo_db.users_collection.find_one({"_id": ObjectId(user_id)})
    
    return UserResponse(
        id=str(updated_user["_id"]),
        username=updated_user["username"],
        role=updated_user["role"],
        status=updated_user["status"],
        email=updated_user.get("email"),
        first_name=updated_user.get("first_name"),
        last_name=updated_user.get("last_name"),
        phone=updated_user.get("phone"),
        last_login=updated_user.get("last_login"),
        created_at=updated_user["created_at"],
        updated_at=updated_user.get("updated_at"),
    )


@router.post("/users/{user_id}/reset-password")
def reset_user_password(
    user_id: str,
    password_data: ChangePasswordRequest,
    current_admin: Dict = Depends(get_current_admin)
):
    """
    Admin resets a user's password
    """
    from bson import ObjectId
    
    try:
        user = mongo_db.users_collection.find_one({"_id": ObjectId(user_id)})
    except Exception:
        raise HTTPException(
            status_code=status.HTTP_404_NOT_FOUND,
            detail="Invalid user ID",
        )
=======
        id=user._id,
        username=user.username,
        role=user.role,
        status=user.status,
        email=user.email,
        first_name=user.first_name,
        last_name=user.last_name,
        phone=user.phone,
        birthdate=user.birthdate,
        last_login=user.last_login,
        created_at=user.created_at,
        updated_at=user.updated_at,
    )




@router.put("/users/{user_id}", response_model=UserResponse)
def update_user(
    user_id: str,
    user_update: UserUpdate,
    current_admin: Dict = Depends(get_current_admin)
):
    """
    Admin updates a user's information
    """
    # Find user using model method
    user = User.find_by_id(user_id, mongo_db.users_collection)
>>>>>>> 58490e1e
    
    if not user:
        raise HTTPException(
            status_code=status.HTTP_404_NOT_FOUND,
            detail="User not found",
        )
    
<<<<<<< HEAD
    # Update password
    mongo_db.users_collection.update_one(
        {"_id": ObjectId(user_id)},
        {"$set": {
            "password": get_password_hash(password_data.new_password),
            "updated_at": datetime.utcnow()
        }}
    )
    
    return {"message": "Password reset successfully"}


@router.delete("/users/{user_id}")
def delete_user(
=======
    # Prepare update data (exclude unset fields)
    update_data = user_update.model_dump(exclude_unset=True)
    
    # Check username uniqueness if updating
    if "username" in update_data and update_data["username"] != user.username:
        if User.username_exists(update_data["username"], mongo_db.users_collection):
            raise HTTPException(
                status_code=status.HTTP_400_BAD_REQUEST,
                detail="Username already exists",
            )
    
    # Check email uniqueness if updating
    if "email" in update_data and update_data.get("email") != user.email:
        if User.email_exists(update_data["email"], mongo_db.users_collection):
            raise HTTPException(
                status_code=status.HTTP_400_BAD_REQUEST,
                detail="Email already exists",
            )
    
    # Convert enums to values for database
    if "role" in update_data:
        update_data["role"] = update_data["role"].value
    if "status" in update_data:
        update_data["status"] = update_data["status"].value
    
    # Update in database using model method
    user.update_in_db(mongo_db.users_collection, update_data)
    
    # Get updated user
    updated_user = User.find_by_id(user_id, mongo_db.users_collection)
    
    return UserResponse(
        id=updated_user._id,
        username=updated_user.username,
        role=updated_user.role,
        status=updated_user.status,
        email=updated_user.email,
        first_name=updated_user.first_name,
        last_name=updated_user.last_name,
        phone=updated_user.phone,
        birthdate=updated_user.birthdate,
        last_login=updated_user.last_login,
        created_at=updated_user.created_at,
        updated_at=updated_user.updated_at,
    )


@router.delete("/users/{user_id}")
def deactivate_user(
>>>>>>> 58490e1e
    user_id: str,
    current_admin: Dict = Depends(get_current_admin)
):
    """
<<<<<<< HEAD
    Admin deletes a user
    """
    from bson import ObjectId
    
    try:
        user = mongo_db.users_collection.find_one({"_id": ObjectId(user_id)})
    except Exception:
        raise HTTPException(
            status_code=status.HTTP_404_NOT_FOUND,
            detail="Invalid user ID",
        )
    
    if not user:
        raise HTTPException(
            status_code=status.HTTP_404_NOT_FOUND,
            detail="User not found",
        )
    
    mongo_db.users_collection.delete_one({"_id": ObjectId(user_id)})
    return {"message": "User deleted successfully"}


@router.get("/teachers-birthdays", response_model=List[UserResponse])
def get_teachers_birthdays(
    current_admin: Dict = Depends(get_current_admin)
):
    """
    Get teachers whose birthday is today
    """
    from datetime import date
    
    today = date.today()
    
    # Get all teachers
    teachers = list(mongo_db.users_collection.find({"role": "teacher"}))
    
    # Filter by birthday
    birthday_teachers = []
    for teacher in teachers:
        if teacher.get("birthdate"):
            birthdate = teacher["birthdate"]
            # Check if month and day match today
            if isinstance(birthdate, datetime):
                if birthdate.month == today.month and birthdate.day == today.day:
                    birthday_teachers.append(teacher)
    
    # Convert to response
    return [
        UserResponse(
            id=str(teacher["_id"]),
            username=teacher["username"],
            role=teacher["role"],
            status=teacher["status"],
            email=teacher.get("email"),
            first_name=teacher.get("first_name"),
            last_name=teacher.get("last_name"),
            phone=teacher.get("phone"),
            birthdate=teacher.get("birthdate"),
            last_login=teacher.get("last_login"),
            created_at=teacher["created_at"],
            updated_at=teacher.get("updated_at"),
        )
        for teacher in birthday_teachers
    ]


=======
    Admin deactivates a user (soft delete - sets status to inactive)
    Does not actually delete the user from database
    """
    # Find user using model method
    user = User.find_by_id(user_id, mongo_db.users_collection)
    
    if not user:
        raise HTTPException(
            status_code=status.HTTP_404_NOT_FOUND,
            detail="User not found",
        )
    
    # Check if user is already inactive
    if user.status == UserStatus.INACTIVE:
        raise HTTPException(
            status_code=status.HTTP_400_BAD_REQUEST,
            detail="User is already inactive",
        )
    
    # Soft delete: Change status to inactive using model method
    user.update_in_db(mongo_db.users_collection, {"status": UserStatus.INACTIVE.value})
    
    return {
        "message": "User deactivated successfully",
        "user_id": user_id,
        "status": "inactive"
    }


@router.post("/users/{user_id}/reset-password")
def reset_user_password(
    user_id: str,
    password_data: ChangePasswordRequest,
    current_admin: Dict = Depends(get_current_admin)
):
    """
    Admin resets a user's password
    """
    # Find user using model method
    user = User.find_by_id(user_id, mongo_db.users_collection)
    
    if not user:
        raise HTTPException(
            status_code=status.HTTP_404_NOT_FOUND,
            detail="User not found",
        )
    
    # Update password using model method
    user.update_in_db(
        mongo_db.users_collection,
        {"hashed_password": get_password_hash(password_data.new_password)}
    )
    
    return {"message": "Password reset successfully", "user_id": user_id}



>>>>>>> 58490e1e
@router.get("/teacher-earnings/{teacher_id}", response_model=TeacherEarningsReport)
def get_teacher_earnings(
    teacher_id: str,
    month: Optional[int] = Query(None, ge=1, le=12, description="Filter by month (1-12)"),
    year: Optional[int] = Query(None, ge=2000, le=2100, description="Filter by year"),
    current_admin: Dict = Depends(get_current_admin)
):
    """
    Admin gets teacher earnings breakdown by subject.
    Shows total hours per subject, price per hour, and total payment.
    Optionally filter by month and/or year.
    """
<<<<<<< HEAD
    # Verify teacher exists
    try:
        teacher = mongo_db.users_collection.find_one({"_id": ObjectId(teacher_id)})
    except Exception:
        raise HTTPException(
            status_code=status.HTTP_404_NOT_FOUND,
            detail="Invalid teacher ID",
        )
=======
    # Verify teacher exists using model method
    teacher = User.find_by_id(teacher_id, mongo_db.users_collection)
>>>>>>> 58490e1e
    
    if not teacher:
        raise HTTPException(
            status_code=status.HTTP_404_NOT_FOUND,
            detail="Teacher not found",
        )
    
<<<<<<< HEAD
    if teacher["role"] != "teacher":
=======
    # Check if user is a teacher using model method
    if not teacher.is_teacher():
>>>>>>> 58490e1e
        raise HTTPException(
            status_code=status.HTTP_400_BAD_REQUEST,
            detail="User is not a teacher",
        )
    
    # Build query for lessons
    query = {
        "teacher_id": teacher_id,
        "status": {"$in": ["pending", "completed"]}  # Don't count cancelled lessons
    }
    
    # Date filter
    if month or year:
        date_query = {}
        if year:
            date_query["$gte"] = datetime(year, month or 1, 1)
            if month:
                if month == 12:
                    date_query["$lt"] = datetime(year + 1, 1, 1)
                else:
                    date_query["$lt"] = datetime(year, month + 1, 1)
            else:
                date_query["$lt"] = datetime(year + 1, 1, 1)
        query["scheduled_date"] = date_query
    
    # Get all lessons for this teacher
    lessons = list(mongo_db.lessons_collection.find(query))
    
    # Group by subject AND lesson_type
    subject_data = defaultdict(lambda: {"hours": 0.0, "count": 0})
    
    for lesson in lessons:
        subject = lesson.get("subject", "other")
        lesson_type = lesson.get("lesson_type", "individual")
        duration_minutes = lesson.get("duration_minutes", 0)
        hours = duration_minutes / 60
        
        # Create unique key for subject + lesson_type
        key = (subject, lesson_type)
        subject_data[key]["hours"] += hours
        subject_data[key]["count"] += 1
    
    # Calculate earnings per subject + lesson_type
    subject_earnings_list = []
    total_hours = 0.0
    total_earnings = 0.0
    
    for (subject, lesson_type), data in subject_data.items():
        hours = round(data["hours"], 2)
        price_per_hour = get_subject_price(subject, lesson_type)
        earnings = calculate_subject_earnings(hours, subject, lesson_type)
        
        subject_earnings_list.append(
            SubjectEarnings(
                subject=subject,
                lesson_type=lesson_type,
                total_hours=hours,
                price_per_hour=price_per_hour,
                total_earnings=earnings,
                lesson_count=data["count"]
            )
        )
        
        total_hours += hours
        total_earnings += earnings
    
    # Sort by subject name then lesson_type
    subject_earnings_list.sort(key=lambda x: (x.subject, x.lesson_type))
    
<<<<<<< HEAD
    teacher_name = f"{teacher.get('first_name', '')} {teacher.get('last_name', '')}".strip()
    if not teacher_name:
        teacher_name = teacher["username"]
=======
    # Get teacher name using model method
    teacher_name = teacher.get_full_name()
>>>>>>> 58490e1e
    
    return TeacherEarningsReport(
        teacher_id=teacher_id,
        teacher_name=teacher_name,
        month=month,
        year=year,
        total_hours=round(total_hours, 2),
        total_earnings=round(total_earnings, 2),
        by_subject=subject_earnings_list,
        total_lessons=len(lessons)
    )


@router.get("/subject-prices", response_model=AllSubjectPricesResponse)
def get_subject_prices(
    current_admin: Dict = Depends(get_current_admin)
):
    """
    Admin gets all subject prices for reference.
    Useful to know the pricing structure.
    """
    all_prices = get_all_subject_prices()
    
    price_list = [
        SubjectPriceResponse(
            subject=subject,
            individual_price=prices["individual"],
            group_price=prices["group"]
        )
        for subject, prices in sorted(all_prices.items())
    ]
    
    return AllSubjectPricesResponse(
        prices=price_list,
        default_individual_price=DEFAULT_INDIVIDUAL_PRICE,
        default_group_price=DEFAULT_GROUP_PRICE
    )
<|MERGE_RESOLUTION|>--- conflicted
+++ resolved
@@ -34,73 +34,20 @@
     Admin creates a new user (teacher or admin)
     Only admin can access this endpoint
     """
-<<<<<<< HEAD
-    # Check if username already exists
-    existing_user = mongo_db.users_collection.find_one({"username": user_data.username})
-    if existing_user:
-=======
     # Check if username already exists using model method
     if User.username_exists(user_data.username, mongo_db.users_collection):
->>>>>>> 58490e1e
         raise HTTPException(
             status_code=status.HTTP_400_BAD_REQUEST,
             detail="Username already exists",
         )
     
     # If creating admin, email is required
-<<<<<<< HEAD
-    if user_data.role == "admin" and not user_data.email:
-=======
     if user_data.role == UserRole.ADMIN and not user_data.email:
->>>>>>> 58490e1e
         raise HTTPException(
             status_code=status.HTTP_400_BAD_REQUEST,
             detail="Email is required for admin users",
         )
     
-<<<<<<< HEAD
-    # Check if email already exists (if provided)
-    if user_data.email:
-        existing_email = mongo_db.users_collection.find_one({"email": user_data.email})
-        if existing_email:
-            raise HTTPException(
-                status_code=status.HTTP_400_BAD_REQUEST,
-                detail="Email already exists",
-            )
-    
-    # Create user document
-    new_user = {
-        "username": user_data.username,
-        "password": get_password_hash(user_data.password),
-        "role": user_data.role.value,
-        "status": "active",
-        "email": user_data.email,
-        "first_name": user_data.first_name,
-        "last_name": user_data.last_name,
-        "phone": user_data.phone,
-        "birthdate": user_data.birthdate,
-        "created_at": datetime.utcnow(),
-        "last_login": None,
-        "updated_at": None
-    }
-    
-    result = mongo_db.users_collection.insert_one(new_user)
-    new_user["_id"] = result.inserted_id
-    
-    return UserResponse(
-        id=str(new_user["_id"]),
-        username=new_user["username"],
-        role=new_user["role"],
-        status=new_user["status"],
-        email=new_user.get("email"),
-        first_name=new_user.get("first_name"),
-        last_name=new_user.get("last_name"),
-        phone=new_user.get("phone"),
-        birthdate=new_user.get("birthdate"),
-        last_login=new_user.get("last_login"),
-        created_at=new_user["created_at"],
-        updated_at=new_user.get("updated_at"),
-=======
     # Check if email already exists (if provided) using model method
     if user_data.email and User.email_exists(user_data.email, mongo_db.users_collection):
         raise HTTPException(
@@ -138,7 +85,6 @@
         last_login=new_user.last_login,
         created_at=new_user.created_at,
         updated_at=new_user.updated_at,
->>>>>>> 58490e1e
     )
 
 
@@ -185,24 +131,10 @@
     current_admin: Dict = Depends(get_current_admin)
 ):
     """
-<<<<<<< HEAD
-    Admin gets a specific user
-    """
-    from bson import ObjectId
-    
-    try:
-        user = mongo_db.users_collection.find_one({"_id": ObjectId(user_id)})
-    except Exception:
-        raise HTTPException(
-            status_code=status.HTTP_404_NOT_FOUND,
-            detail="Invalid user ID",
-        )
-=======
     Admin gets a specific user by ID
     """
     # Find user by ID using model method
     user = User.find_by_id(user_id, mongo_db.users_collection)
->>>>>>> 58490e1e
     
     if not user:
         raise HTTPException(
@@ -211,113 +143,6 @@
         )
     
     return UserResponse(
-<<<<<<< HEAD
-        id=str(user["_id"]),
-        username=user["username"],
-        role=user["role"],
-        status=user["status"],
-        email=user.get("email"),
-        first_name=user.get("first_name"),
-        last_name=user.get("last_name"),
-        phone=user.get("phone"),
-        last_login=user.get("last_login"),
-        created_at=user["created_at"],
-        updated_at=user.get("updated_at"),
-    )
-
-
-@router.put("/users/{user_id}", response_model=UserResponse)
-def update_user(
-    user_id: str,
-    user_update: UserUpdate,
-    current_admin: Dict = Depends(get_current_admin)
-):
-    """
-    Admin updates a user
-    """
-    from bson import ObjectId
-    
-    try:
-        user = mongo_db.users_collection.find_one({"_id": ObjectId(user_id)})
-    except Exception:
-        raise HTTPException(
-            status_code=status.HTTP_404_NOT_FOUND,
-            detail="Invalid user ID",
-        )
-    
-    if not user:
-        raise HTTPException(
-            status_code=status.HTTP_404_NOT_FOUND,
-            detail="User not found",
-        )
-    
-    # Update fields
-    update_data = user_update.model_dump(exclude_unset=True)
-    
-    # Check username uniqueness if updating
-    if "username" in update_data and update_data["username"] != user["username"]:
-        existing = mongo_db.users_collection.find_one({"username": update_data["username"]})
-        if existing:
-            raise HTTPException(
-                status_code=status.HTTP_400_BAD_REQUEST,
-                detail="Username already exists",
-            )
-    
-    # Check email uniqueness if updating
-    if "email" in update_data and update_data.get("email") != user.get("email"):
-        existing = mongo_db.users_collection.find_one({"email": update_data["email"]})
-        if existing:
-            raise HTTPException(
-                status_code=status.HTTP_400_BAD_REQUEST,
-                detail="Email already exists",
-            )
-    
-    # Add updated_at timestamp
-    update_data["updated_at"] = datetime.utcnow()
-    
-    # Update in database
-    mongo_db.users_collection.update_one(
-        {"_id": ObjectId(user_id)},
-        {"$set": update_data}
-    )
-    
-    # Get updated user
-    updated_user = mongo_db.users_collection.find_one({"_id": ObjectId(user_id)})
-    
-    return UserResponse(
-        id=str(updated_user["_id"]),
-        username=updated_user["username"],
-        role=updated_user["role"],
-        status=updated_user["status"],
-        email=updated_user.get("email"),
-        first_name=updated_user.get("first_name"),
-        last_name=updated_user.get("last_name"),
-        phone=updated_user.get("phone"),
-        last_login=updated_user.get("last_login"),
-        created_at=updated_user["created_at"],
-        updated_at=updated_user.get("updated_at"),
-    )
-
-
-@router.post("/users/{user_id}/reset-password")
-def reset_user_password(
-    user_id: str,
-    password_data: ChangePasswordRequest,
-    current_admin: Dict = Depends(get_current_admin)
-):
-    """
-    Admin resets a user's password
-    """
-    from bson import ObjectId
-    
-    try:
-        user = mongo_db.users_collection.find_one({"_id": ObjectId(user_id)})
-    except Exception:
-        raise HTTPException(
-            status_code=status.HTTP_404_NOT_FOUND,
-            detail="Invalid user ID",
-        )
-=======
         id=user._id,
         username=user.username,
         role=user.role,
@@ -346,7 +171,6 @@
     """
     # Find user using model method
     user = User.find_by_id(user_id, mongo_db.users_collection)
->>>>>>> 58490e1e
     
     if not user:
         raise HTTPException(
@@ -354,22 +178,6 @@
             detail="User not found",
         )
     
-<<<<<<< HEAD
-    # Update password
-    mongo_db.users_collection.update_one(
-        {"_id": ObjectId(user_id)},
-        {"$set": {
-            "password": get_password_hash(password_data.new_password),
-            "updated_at": datetime.utcnow()
-        }}
-    )
-    
-    return {"message": "Password reset successfully"}
-
-
-@router.delete("/users/{user_id}")
-def delete_user(
-=======
     # Prepare update data (exclude unset fields)
     update_data = user_update.model_dump(exclude_unset=True)
     
@@ -419,79 +227,10 @@
 
 @router.delete("/users/{user_id}")
 def deactivate_user(
->>>>>>> 58490e1e
     user_id: str,
     current_admin: Dict = Depends(get_current_admin)
 ):
     """
-<<<<<<< HEAD
-    Admin deletes a user
-    """
-    from bson import ObjectId
-    
-    try:
-        user = mongo_db.users_collection.find_one({"_id": ObjectId(user_id)})
-    except Exception:
-        raise HTTPException(
-            status_code=status.HTTP_404_NOT_FOUND,
-            detail="Invalid user ID",
-        )
-    
-    if not user:
-        raise HTTPException(
-            status_code=status.HTTP_404_NOT_FOUND,
-            detail="User not found",
-        )
-    
-    mongo_db.users_collection.delete_one({"_id": ObjectId(user_id)})
-    return {"message": "User deleted successfully"}
-
-
-@router.get("/teachers-birthdays", response_model=List[UserResponse])
-def get_teachers_birthdays(
-    current_admin: Dict = Depends(get_current_admin)
-):
-    """
-    Get teachers whose birthday is today
-    """
-    from datetime import date
-    
-    today = date.today()
-    
-    # Get all teachers
-    teachers = list(mongo_db.users_collection.find({"role": "teacher"}))
-    
-    # Filter by birthday
-    birthday_teachers = []
-    for teacher in teachers:
-        if teacher.get("birthdate"):
-            birthdate = teacher["birthdate"]
-            # Check if month and day match today
-            if isinstance(birthdate, datetime):
-                if birthdate.month == today.month and birthdate.day == today.day:
-                    birthday_teachers.append(teacher)
-    
-    # Convert to response
-    return [
-        UserResponse(
-            id=str(teacher["_id"]),
-            username=teacher["username"],
-            role=teacher["role"],
-            status=teacher["status"],
-            email=teacher.get("email"),
-            first_name=teacher.get("first_name"),
-            last_name=teacher.get("last_name"),
-            phone=teacher.get("phone"),
-            birthdate=teacher.get("birthdate"),
-            last_login=teacher.get("last_login"),
-            created_at=teacher["created_at"],
-            updated_at=teacher.get("updated_at"),
-        )
-        for teacher in birthday_teachers
-    ]
-
-
-=======
     Admin deactivates a user (soft delete - sets status to inactive)
     Does not actually delete the user from database
     """
@@ -549,7 +288,6 @@
 
 
 
->>>>>>> 58490e1e
 @router.get("/teacher-earnings/{teacher_id}", response_model=TeacherEarningsReport)
 def get_teacher_earnings(
     teacher_id: str,
@@ -562,19 +300,8 @@
     Shows total hours per subject, price per hour, and total payment.
     Optionally filter by month and/or year.
     """
-<<<<<<< HEAD
-    # Verify teacher exists
-    try:
-        teacher = mongo_db.users_collection.find_one({"_id": ObjectId(teacher_id)})
-    except Exception:
-        raise HTTPException(
-            status_code=status.HTTP_404_NOT_FOUND,
-            detail="Invalid teacher ID",
-        )
-=======
     # Verify teacher exists using model method
     teacher = User.find_by_id(teacher_id, mongo_db.users_collection)
->>>>>>> 58490e1e
     
     if not teacher:
         raise HTTPException(
@@ -582,12 +309,8 @@
             detail="Teacher not found",
         )
     
-<<<<<<< HEAD
-    if teacher["role"] != "teacher":
-=======
     # Check if user is a teacher using model method
     if not teacher.is_teacher():
->>>>>>> 58490e1e
         raise HTTPException(
             status_code=status.HTTP_400_BAD_REQUEST,
             detail="User is not a teacher",
@@ -657,14 +380,8 @@
     # Sort by subject name then lesson_type
     subject_earnings_list.sort(key=lambda x: (x.subject, x.lesson_type))
     
-<<<<<<< HEAD
-    teacher_name = f"{teacher.get('first_name', '')} {teacher.get('last_name', '')}".strip()
-    if not teacher_name:
-        teacher_name = teacher["username"]
-=======
     # Get teacher name using model method
     teacher_name = teacher.get_full_name()
->>>>>>> 58490e1e
     
     return TeacherEarningsReport(
         teacher_id=teacher_id,
