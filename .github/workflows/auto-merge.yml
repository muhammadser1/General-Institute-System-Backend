--- conflicted
+++ resolved
@@ -27,22 +27,12 @@
         startsWith(github.event.pull_request.head.ref, 'bugfix/') ||
         contains(github.event.pull_request.labels.*.name, 'automerge')
       )
-<<<<<<< HEAD
-      
-    permissions:
-        actions: read
-        checks: read
-        contents: write
-        pull-requests: write
-
-=======
 
     permissions:
       actions: read
       checks: read
       contents: write
       pull-requests: write
->>>>>>> 5ae968b7
 
     steps:
     - name: 🧠 Wait for all required checks
